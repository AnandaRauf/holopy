import holopy as hp
from holopy.scattering import calc_holo, Sphere

detector = hp.detector_grid(shape = 100, spacing = .1)
<<<<<<< HEAD
sphere = Sphere(n = 1.59, r = .5, center = (4, 4, 5))
medium_index = 1.33
illum_wavelen = 0.660
illum_polarization = (1,0)

holo = calc_holo(detector, sphere, medium_index, illum_wavelen, illum_polarization)
=======

sphere = Sphere(n = 1.59, r = .5, center = (4, 4, 5))

holo = calc_holo(detector, sphere, medium_index = 1.33, illum_wavelen = 0.66, illum_polarization = (1,0))
>>>>>>> d15c4925
hp.show(holo)<|MERGE_RESOLUTION|>--- conflicted
+++ resolved
@@ -2,17 +2,9 @@
 from holopy.scattering import calc_holo, Sphere
 
 detector = hp.detector_grid(shape = 100, spacing = .1)
-<<<<<<< HEAD
 sphere = Sphere(n = 1.59, r = .5, center = (4, 4, 5))
 medium_index = 1.33
 illum_wavelen = 0.660
 illum_polarization = (1,0)
 
-holo = calc_holo(detector, sphere, medium_index, illum_wavelen, illum_polarization)
-=======
-
-sphere = Sphere(n = 1.59, r = .5, center = (4, 4, 5))
-
-holo = calc_holo(detector, sphere, medium_index = 1.33, illum_wavelen = 0.66, illum_polarization = (1,0))
->>>>>>> d15c4925
-hp.show(holo)+holo = calc_holo(detector, sphere, medium_index, illum_wavelen, illum_polarization)