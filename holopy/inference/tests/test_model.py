--- conflicted
+++ resolved
@@ -99,66 +99,6 @@
                 reloaded = take_yaml_round_trip(model)
                 self.assertEqual(reloaded, model)
 
-<<<<<<< HEAD
-=======
-
-class TestModelFittingMethods(unittest.TestCase):
-    @attr('fast')
-    def test_default_fit_strategy_is_nmpfit(self):
-        model = Model(Sphere())
-        default_strategy = model.validate_strategy(None, 'fit')
-        self.assertEqual(NmpfitStrategy(), default_strategy)
-
-    @attr('fast')
-    def test_default_sampling_strategy_is_emcee(self):
-        model = Model(Sphere())
-        default_strategy = model.validate_strategy(None, 'sample')
-        self.assertTrue(isinstance(default_strategy, EmceeStrategy))
-
-    @attr('fast')
-    def test_fit_strategy_names(self):
-        model = Model(Sphere())
-        for name, strategy in available_fit_strategies.items():
-            strategy_by_name = model.validate_strategy(name, 'fit')
-            self.assertEqual(strategy(), strategy_by_name)
-
-    @attr('fast')
-    def test_sample_strategy_names(self):
-        model = Model(Sphere())
-        for name, strategy in available_sampling_strategies.items():
-            if strategy is not NotImplemented:
-                strategy_by_name = model.validate_strategy(name, 'sample')
-                self.assertEqual(strategy(), strategy_by_name)
-
-    @attr('fast')
-    def test_parallel_tempering_not_implemented(self):
-        model = Model(Sphere())
-        self.assertRaises(ValueError, model.validate_strategy,
-                          'parallel tempering', 'sample')
-
-    @attr('medium')
-    def test_model_fit_method_identical_to_strategy_method(self):
-        model = SimpleModel()
-        strategy = NmpfitStrategy(seed = 123)
-        data = np.array(.5)
-        strategy_result = strategy.fit(model, data)
-        strategy_result.time = None
-        model_result = model.fit(data, strategy)
-        model_result.time = None
-        self.assertEqual(strategy_result, model_result)
-
-    @attr('medium')
-    def test_model_sample_method_identical_to_strategy_method(self):
-        model = SimpleModel()
-        strategy = EmceeStrategy(nwalkers=6, nsamples=10, seed=123)
-        data = np.array(.5)
-        strategy_result = strategy.sample(model, data)
-        strategy_result.time = None
-        model_result = model.sample(data, strategy)
-        model_result.time = None
-        self.assertEqual(strategy_result, model_result)
->>>>>>> 12cf7859
-
 
 class TestAlphaModel(unittest.TestCase):
     @attr('fast')
